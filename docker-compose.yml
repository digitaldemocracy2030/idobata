services:
  idea-backend:
    container_name: idea-backend-dev
    build:
      context: . # Change context to the root directory
      dockerfile: ./idea-discussion/backend/Dockerfile # Specify Dockerfile path relative to new context
      target: development # Build the development stage
    volumes:
<<<<<<< HEAD
      - ./idea-discussion/backend:/app
      # Explicitly exclude node_modules from the host mount      
      - /app/node_modules
      # Add a named volume for node_modules to persist between container restarts
      - idea_backend_node_modules:/app/node_modules

=======
      - ./idea-discussion/backend:/app/idea-discussion/backend # Mount source code for hot-reload
      # Exclude node_modules from the host mount to use the container's node_modules
      - /app/idea-discussion/backend/node_modules
>>>>>>> 2228bfa4
    ports:
      - "3000:3000" # Expose backend API port
    depends_on:
      - mongo
    env_file:
      - .env # Load environment variables from .env file
    environment:
      - NODE_ENV=development
      # Override MONGODB_URI for Docker network
      - MONGODB_URI=mongodb://mongo:27017/idea_discussion_db # Use service name 'mongo'
      # Explicitly pass GitHub and OpenRouter variables from .env
      - GITHUB_APP_ID=${GITHUB_APP_ID}
      - GITHUB_INSTALLATION_ID=${GITHUB_INSTALLATION_ID}
      - GITHUB_TARGET_OWNER=${GITHUB_TARGET_OWNER}
      - GITHUB_TARGET_REPO=${GITHUB_TARGET_REPO}
      - GITHUB_BASE_BRANCH=${GITHUB_BASE_BRANCH}
      - OPENROUTER_API_KEY=${OPENROUTER_API_KEY}
      - IDEA_CORS_ORIGIN=${IDEA_CORS_ORIGIN}
      - JWT_SECRET=${JWT_SECRET} # Pass JWT secret from .env
      - JWT_EXPIRES_IN=${JWT_EXPIRES_IN:-1d} # Pass expiration, default to 1 day
    # Use the CMD defined in the Dockerfile's development stage
    command: npm run dev

  # --- policy-edit ---
  policy-frontend:
    container_name: policy-frontend-dev
    image: node:20-alpine # Use a base image, Vite runs on host via volume mount
    working_dir: /app
    volumes:
      - ./policy-edit/frontend:/app
      # Add node_modules volume
      - /app/node_modules
    ports:
      - "5174:5173" # Expose Vite dev server port (Host: 5174, Container: 5173)
    command: sh -c "npm install && npm run dev -- --host 0.0.0.0" # Install deps if needed and run dev server
    env_file:
      - .env # Load environment variables from .env file
    environment:
      - NODE_ENV=development
      - VITE_API_BASE_URL=${POLICY_FRONTEND_API_BASE_URL} # Use variable from .env
      # Map GITHUB_TARGET_* from .env to VITE_GITHUB_* for the frontend
      - VITE_GITHUB_REPO_OWNER=${GITHUB_TARGET_OWNER}
      - VITE_GITHUB_REPO_NAME=${GITHUB_TARGET_REPO}
      - VITE_POLICY_FRONTEND_ALLOWED_HOSTS=${VITE_POLICY_FRONTEND_ALLOWED_HOSTS}


  policy-backend:
    container_name: policy-backend-dev
    build:
      context: . # Change context to the root directory
      dockerfile: ./policy-edit/backend/Dockerfile # Specify Dockerfile path relative to new context
      target: production # Build the production stage
    ports:
      - "3001:3001" # Expose backend API port
    env_file:
      - .env # Load environment variables from .env file
    environment:
      - NODE_ENV=development
      # Ensure CORS allows the frontend origin (running on host port 5174)
      - POLICY_CORS_ORIGIN=${POLICY_CORS_ORIGIN}
<<<<<<< HEAD
    volumes: # OGP機能のために追加した volumes
      - ./policy-edit/backend/generated_ogp_images:/app/policy-edit/backend/generated_ogp_images # 生成画像をホストと共有
      - ./policy-edit/backend/fonts:/app/policy-edit/backend/fonts # フォントをコンテナにマウント
=======
      - DATABASE_URL=postgresql://${POSTGRES_USER:-postgres}:${POSTGRES_PASSWORD:-password}@postgres-policy:5432/${POSTGRES_DB:-policy_db}
    depends_on:
      - postgres-policy
>>>>>>> 2228bfa4
    # Run the production start command
    command: npm start

  postgres-policy:
    container_name: postgres-policy-dev
    image: postgres:latest
    ports:
      - "5433:5432" # Expose to host port 5433 to avoid conflict if local 5432 is used
    environment:
      POSTGRES_USER: ${POSTGRES_USER:-postgres}
      POSTGRES_PASSWORD: ${POSTGRES_PASSWORD:-password}
      POSTGRES_DB: ${POSTGRES_DB:-policy_db}
    volumes:
      - postgres_policy_data:/var/lib/postgresql/data
    healthcheck:
      test: [ "CMD-SHELL", "pg_isready -U ${POSTGRES_USER:-postgres} -d ${POSTGRES_DB:-policy_db}" ]
      interval: 10s
      timeout: 5s
      retries: 5

  # --- Unified Frontend ---
  frontend:
    container_name: frontend-dev
    image: node:20-slim
    working_dir: /app
    volumes:
      - ./frontend:/app
      # Add node_modules volume
      - /app/node_modules
    ports:
      - "5173:5173" # idea-discussion/backendのCORS設定に合わせたポート
    env_file:
      - .env
    environment:
      - NODE_ENV=development
      - VITE_API_BASE_URL=${IDEA_FRONTEND_API_BASE_URL} # 初期段階ではidea-discussionのAPIを使用
      - VITE_FRONTEND_ALLOWED_HOSTS=${VITE_FRONTEND_ALLOWED_HOSTS}
    command: ["sh", "-c", "ROLLUP_NO_BINARY=true npm install && npm run dev -- --host 0.0.0.0"]

  # --- Database ---
  mongo:
    container_name: mongo-dev
    image: mongo:latest
    ports:
      - "27017:27017" # Expose MongoDB port to host (optional, for external tools)
    volumes:
      - mongo_data:/data/db # Persist data using a named volume

  # --- Admin Panel ---
  admin:
    container_name: admin-dev
    image: node:20-alpine
    working_dir: /app
    volumes:
      - ./admin:/app
      - /app/node_modules
    ports:
      - "5175:5175"
    command: sh -c "npm install && npm run dev -- --host 0.0.0.0"
    env_file:
      - .env
    environment:
      - NODE_ENV=development
      - VITE_API_BASE_URL=${ADMIN_API_BASE_URL} # idea-discussionバックエンドを指す
      - VITE_ADMIN_FRONTEND_ALLOWED_HOSTS=${VITE_ADMIN_FRONTEND_ALLOWED_HOSTS}

  # --- Python Embedding Service ---
  python-service:
    container_name: idobata-python-service
    build:
      context: ./python-service
    ports:
      - "8000:8000" # Expose port for debugging
    environment:
      - OPENAI_API_KEY=${OPENAI_API_KEY} # Pass from host environment
    volumes:
      - ./python-service:/app # Mount source code for development
      - chroma_data:/data/chroma # ChromaDB data persistence

  nginx:
    container_name: nginx-prod
    image: nginx:latest
    ports:
      - "80:80"
      - "443:443" # Uncomment if you configure SSL in nginx.conf
    volumes:
      - ./nginx.conf:/etc/nginx/nginx.conf:ro
      # Uncomment the following lines if you set up SSL certificates
      # - ./path/to/your/certs:/etc/nginx/certs:ro
    depends_on:
      - idea-backend
      - policy-frontend
      - policy-backend
      - frontend
      - admin
      - python-service
    restart: always

volumes:
  mongo_data: # Define the named volume for MongoDB
  chroma_data: # Define the named volume for ChromaDB
  postgres_policy_data:
    # Define the named volume for policy PostgreSQL
    # Named volume for idea_backend_node_modules removed as we're using the multi-stage build approach<|MERGE_RESOLUTION|>--- conflicted
+++ resolved
@@ -6,18 +6,9 @@
       dockerfile: ./idea-discussion/backend/Dockerfile # Specify Dockerfile path relative to new context
       target: development # Build the development stage
     volumes:
-<<<<<<< HEAD
-      - ./idea-discussion/backend:/app
-      # Explicitly exclude node_modules from the host mount      
-      - /app/node_modules
-      # Add a named volume for node_modules to persist between container restarts
-      - idea_backend_node_modules:/app/node_modules
-
-=======
       - ./idea-discussion/backend:/app/idea-discussion/backend # Mount source code for hot-reload
       # Exclude node_modules from the host mount to use the container's node_modules
       - /app/idea-discussion/backend/node_modules
->>>>>>> 2228bfa4
     ports:
       - "3000:3000" # Expose backend API port
     depends_on:
@@ -78,15 +69,12 @@
       - NODE_ENV=development
       # Ensure CORS allows the frontend origin (running on host port 5174)
       - POLICY_CORS_ORIGIN=${POLICY_CORS_ORIGIN}
-<<<<<<< HEAD
+      - DATABASE_URL=postgresql://${POSTGRES_USER:-postgres}:${POSTGRES_PASSWORD:-password}@postgres-policy:5432/${POSTGRES_DB:-policy_db}
     volumes: # OGP機能のために追加した volumes
       - ./policy-edit/backend/generated_ogp_images:/app/policy-edit/backend/generated_ogp_images # 生成画像をホストと共有
       - ./policy-edit/backend/fonts:/app/policy-edit/backend/fonts # フォントをコンテナにマウント
-=======
-      - DATABASE_URL=postgresql://${POSTGRES_USER:-postgres}:${POSTGRES_PASSWORD:-password}@postgres-policy:5432/${POSTGRES_DB:-policy_db}
     depends_on:
       - postgres-policy
->>>>>>> 2228bfa4
     # Run the production start command
     command: npm start
 
@@ -188,6 +176,5 @@
 volumes:
   mongo_data: # Define the named volume for MongoDB
   chroma_data: # Define the named volume for ChromaDB
-  postgres_policy_data:
-    # Define the named volume for policy PostgreSQL
-    # Named volume for idea_backend_node_modules removed as we're using the multi-stage build approach+  postgres_policy_data: # Define the named volume for policy PostgreSQL
+  idea_backend_node_modules: # Named volume for idea_backend_node_modules