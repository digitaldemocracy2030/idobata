import { useState, useEffect, useCallback } from 'react';
import { Link, Outlet, useOutletContext } from 'react-router-dom';
import { OutletContext, Message, NotificationType, PreviousExtractions } from '../types';
import ChatInput from './ChatInput';
import ChatHistory from './ChatHistory';
import ThreadExtractions from './ThreadExtractions';
import Notification from './Notification';

function AppLayout() {
  const { userId, setUserId } = useOutletContext<OutletContext>();

  // Initialize currentThreadId from localStorage if available
  const [messages, setMessages] = useState<Message[]>([]);
  const [currentThreadId, setCurrentThreadId] = useState<string | null>(
    localStorage.getItem('currentThreadId') || null
  );
  const [showExtractions, setShowExtractions] = useState<boolean>(false);
  const [notification, setNotification] = useState<NotificationType | null>(null);
  const [previousExtractions, setPreviousExtractions] = useState<PreviousExtractions>({
    problems: [],
    solutions: [],
  });
  const [isLoading, setIsLoading] = useState<boolean>(false);

  const handleSendMessage = async (newMessageContent: string): Promise<void> => {
    const currentUserId = userId;

    const newUserMessage = {
      role: 'user',
      content: newMessageContent,
      timestamp: new Date(),
    };

    setMessages(prevMessages => [...prevMessages, newUserMessage]);

    try {
      const backendUrl = `${import.meta.env.VITE_API_BASE_URL}/api/themes/${localStorage.getItem('defaultThemeId')}/chat/messages`;
      const response = await fetch(backendUrl, {
        method: 'POST',
        headers: {
          'Content-Type': 'application/json',
        },
        body: JSON.stringify({
          userId: currentUserId,
          message: newUserMessage.content,
          threadId: currentThreadId,
        }),
      });

      if (!response.ok) {
        let errorBody = 'Unknown error';
        try {
          errorBody = await response.text();
        } catch (e) {
          /* ignore */
        }
        throw new Error(`HTTP error! status: ${response.status}, Body: ${errorBody}`);
      }

      const responseData = await response.json();

      const assistantMessage = {
        role: 'assistant',
        content: responseData.response,
        timestamp: new Date(),
      };

      setMessages(prevMessages => [...prevMessages, assistantMessage]);

      if (responseData.threadId) {
        setCurrentThreadId(responseData.threadId);
        // Store threadId in localStorage for persistence
        localStorage.setItem('currentThreadId', responseData.threadId);
      }
      if (responseData.userId && !userId) {
        setUserId(responseData.userId);
      }
    } catch (error: any) {
      console.error('Failed to send message:', error);
      const errorMessage = {
        role: 'assistant',
        content: `メッセージ送信エラー: ${error.message}`,
        timestamp: new Date(),
      };
      setMessages(prevMessages => [...prevMessages, errorMessage]);
    }
  };

  // Function to check for new extractions and show notifications
  const checkForNewExtractions = useCallback(async (): Promise<void> => {
    if (!currentThreadId) return;

    try {
<<<<<<< HEAD
      const response = await fetch(
        `${import.meta.env.VITE_API_BASE_URL}/api/chat/threads/${currentThreadId}/extractions`
      );
=======
      const response = await fetch(`${import.meta.env.VITE_API_BASE_URL}/api/themes/${localStorage.getItem('defaultThemeId')}/chat/threads/${currentThreadId}/extractions`);
>>>>>>> 7e2ed74a
      if (!response.ok) {
        throw new Error(`HTTP error! status: ${response.status}`);
      }

      const data = await response.json();
      const currentProblems = data.problems || [];
      const currentSolutions = data.solutions || [];

      // Check for new problems
      for (const problem of currentProblems) {
        const existingProblem = previousExtractions.problems.find(p => p._id === problem._id);

        if (!existingProblem) {
          // New problem added
          setNotification({
            message: `ありがとうございます！新しい課題「${problem.statement.substring(0, 30)}${problem.statement.length > 30 ? '...' : ''}」についてのあなたの声が追加されました。`,
            type: 'problem',
            id: problem._id,
          });
          break;
        } else if (existingProblem.version !== problem.version) {
          // Problem updated
          setNotification({
            message: `ありがとうございます！課題「${problem.statement.substring(0, 30)}${problem.statement.length > 30 ? '...' : ''}」についてのあなたの声が更新されました。`,
            type: 'problem',
            id: problem._id,
          });
          break;
        }
      }

      // If no new/updated problems, check for new solutions
      if (!notification) {
        for (const solution of currentSolutions) {
          const existingSolution = previousExtractions.solutions.find(s => s._id === solution._id);

          if (!existingSolution) {
            // New solution added
            setNotification({
              message: `ありがとうございます！新しい解決策「${solution.statement.substring(0, 30)}${solution.statement.length > 30 ? '...' : ''}」についてのあなたの声が追加されました。`,
              type: 'solution',
              id: solution._id,
            });
            break;
          } else if (existingSolution.version !== solution.version) {
            // Solution updated
            setNotification({
              message: `ありがとうございます！解決策「${solution.statement.substring(0, 30)}${solution.statement.length > 30 ? '...' : ''}」についてのあなたの声が更新されました。`,
              type: 'solution',
              id: solution._id,
            });
            break;
          }
        }
      }

      // Update previous extractions for next comparison
      setPreviousExtractions({ problems: currentProblems, solutions: currentSolutions });
    } catch (error: any) {
      console.error('Failed to check for new extractions:', error);
    }
  }, [currentThreadId, previousExtractions, notification]);

  // Force notification to be removed after duration
  useEffect(() => {
    if (notification) {
      const timer = setTimeout(() => {
        setNotification(null);
      }, 5000); // Slightly longer than the component's internal timer to ensure it's removed

      return () => clearTimeout(timer);
    }
  }, [notification]);

  // Check for new extractions periodically
  useEffect(() => {
    if (!currentThreadId) return;

    // Initial check
    checkForNewExtractions();

    // Set up interval for periodic checks
    const intervalId = setInterval(checkForNewExtractions, 5000); // Check every 5 seconds

    return () => clearInterval(intervalId);
  }, [currentThreadId, checkForNewExtractions]);

  // Load thread messages when component mounts or currentThreadId changes
  useEffect(() => {
    const loadThreadMessages = async (): Promise<void> => {
      if (!currentThreadId) return;

      setIsLoading(true);
      try {
<<<<<<< HEAD
        const response = await fetch(
          `${import.meta.env.VITE_API_BASE_URL}/api/chat/threads/${currentThreadId}/messages`
        );
=======
        const response = await fetch(`${import.meta.env.VITE_API_BASE_URL}/api/themes/${localStorage.getItem('defaultThemeId')}/chat/threads/${currentThreadId}/messages`);
>>>>>>> 7e2ed74a
        if (!response.ok) {
          throw new Error(`HTTP error! status: ${response.status}`);
        }

        const data = await response.json();
        if (data.messages && data.messages.length > 0) {
          setMessages(data.messages);
        }
      } catch (error: any) {
        console.error('Failed to load thread messages:', error);
        // If there's an error loading the thread (e.g., it was deleted), clear the stored threadId
        if (error.message.includes('404')) {
          localStorage.removeItem('currentThreadId');
          setCurrentThreadId(null);
        }
      } finally {
        setIsLoading(false);
      }
    };

    loadThreadMessages();
  }, [currentThreadId]);

  return (
    <div className="flex flex-col md:flex-row h-screen overflow-hidden bg-neutral-50 text-neutral-800">
      {/* Loading indicator */}
      {isLoading && (
        <div className="absolute top-16 left-0 right-0 z-30 flex justify-center">
          <div className="bg-neutral-800 text-white px-4 py-2 rounded-md shadow-md text-sm">
            会話を読み込み中...
          </div>
        </div>
      )}

      {/* Header */}
      <header className="absolute top-0 left-0 right-0 z-20 border-b border-neutral-200 bg-white py-2 px-4 shadow-sm">
        <div className="container mx-auto flex justify-between items-center">
          <h1 className="text-lg font-semibold text-primary">いどばた新分析システム案</h1>
          <nav className="flex items-center space-x-4">
            <Link
              to="/data"
              className="px-3 py-1 rounded-md text-sm transition-colors duration-200 text-neutral-600 hover:text-primary hover:bg-neutral-100"
            >
              データ一覧
            </Link>
            <Link
              to="/"
              className="px-3 py-1 rounded-md text-sm transition-colors duration-200 text-neutral-600 hover:text-primary hover:bg-neutral-100"
            >
              シャープな問いとインサイト
            </Link>
          </nav>
        </div>
      </header>

      {/* Chat UI - Left pane on desktop, bottom half on mobile */}
      <div className="md:w-80 md:border-r border-t md:border-t-0 border-neutral-200 bg-white pt-12 flex flex-col md:h-full h-[50vh] order-2 md:order-1 z-10 overflow-hidden">
        {/* Chat History with Extraction Toggle */}
        <div className="flex-grow overflow-hidden relative h-full">
          {/* Notification */}
          {notification && (
            <Notification
              message={notification.message}
              onClose={() => setNotification(null)}
              duration={4000}
            />
          )}

          {/* Control Buttons */}
          <div className="absolute top-2 left-2 z-10 flex space-x-2 ">
            {/* Extraction Toggle Button */}
            <button
              onClick={() => setShowExtractions(!showExtractions)}
              disabled={!currentThreadId}
              className={`px-2 py-1 rounded-md text-xs border border-neutral-300 transition-colors duration-200 ${
                !currentThreadId
                  ? 'bg-neutral-100 text-neutral-300 cursor-not-allowed'
                  : showExtractions
                    ? 'bg-neutral-200 text-neutral-700 hover:bg-neutral-300' // Active state
                    : 'bg-neutral-100 text-neutral-700 hover:bg-neutral-200' // Default state
              }`}
              title={
                !currentThreadId
                  ? '最初にメッセージを送信してください'
                  : showExtractions
                    ? '抽出結果を非表示'
                    : '抽出結果を表示'
              }
            >
              抽出された課題/解決策を表示
            </button>

            {/* New Conversation Button */}
            {currentThreadId && (
              <button
                onClick={() => {
                  // Clear current thread and start a new conversation
                  localStorage.removeItem('currentThreadId');
                  setCurrentThreadId(null);
                  setMessages([]);
                  setPreviousExtractions({ problems: [], solutions: [] });
                }}
                className="px-2 py-1 rounded-md text-xs border border-neutral-300 transition-colors duration-200 bg-neutral-100 text-neutral-700 hover:bg-neutral-200"
                title="新しい会話"
              >
                会話をリセット
              </button>
            )}
          </div>

          <div className="h-full overflow-y-auto px-2 pt-10 pb-2 custom-scrollbar">
            <ChatHistory messages={messages} />
          </div>
        </div>

        {/* Extraction Area (conditionally rendered) */}
        {showExtractions && (
          <div className="bg-neutral-100 shadow-inner border-t border-neutral-200">
            <div className="p-2 md:p-4 max-h-32 md:max-h-48 overflow-y-auto custom-scrollbar">
              <ThreadExtractions threadId={currentThreadId} />
            </div>
          </div>
        )}

        {/* Input Area */}
        <div className="bg-white shadow-inner border-t border-neutral-200 p-3 md:p-4">
          <ChatInput onSendMessage={handleSendMessage} />
        </div>
      </div>

      {/* Main Content Area - Right side on desktop, top half on mobile */}
      <div className="flex-1 pt-12 overflow-auto h-[50vh] md:h-auto order-1 md:order-2 custom-scrollbar">
        <Outlet />
      </div>
    </div>
  );
}

export default AppLayout;<|MERGE_RESOLUTION|>--- conflicted
+++ resolved
@@ -91,13 +91,9 @@
     if (!currentThreadId) return;
 
     try {
-<<<<<<< HEAD
       const response = await fetch(
-        `${import.meta.env.VITE_API_BASE_URL}/api/chat/threads/${currentThreadId}/extractions`
+        `${import.meta.env.VITE_API_BASE_URL}/api/themes/${localStorage.getItem('defaultThemeId')}/chat/threads/${currentThreadId}/extractions`
       );
-=======
-      const response = await fetch(`${import.meta.env.VITE_API_BASE_URL}/api/themes/${localStorage.getItem('defaultThemeId')}/chat/threads/${currentThreadId}/extractions`);
->>>>>>> 7e2ed74a
       if (!response.ok) {
         throw new Error(`HTTP error! status: ${response.status}`);
       }
@@ -192,13 +188,9 @@
 
       setIsLoading(true);
       try {
-<<<<<<< HEAD
         const response = await fetch(
-          `${import.meta.env.VITE_API_BASE_URL}/api/chat/threads/${currentThreadId}/messages`
+          `${import.meta.env.VITE_API_BASE_URL}/api/themes/${localStorage.getItem('defaultThemeId')}/chat/threads/${currentThreadId}/messages`
         );
-=======
-        const response = await fetch(`${import.meta.env.VITE_API_BASE_URL}/api/themes/${localStorage.getItem('defaultThemeId')}/chat/threads/${currentThreadId}/messages`);
->>>>>>> 7e2ed74a
         if (!response.ok) {
           throw new Error(`HTTP error! status: ${response.status}`);
         }
@@ -239,16 +231,22 @@
           <h1 className="text-lg font-semibold text-primary">いどばた新分析システム案</h1>
           <nav className="flex items-center space-x-4">
             <Link
-              to="/data"
+              to="/legacy/data"
               className="px-3 py-1 rounded-md text-sm transition-colors duration-200 text-neutral-600 hover:text-primary hover:bg-neutral-100"
             >
               データ一覧
             </Link>
             <Link
+              to="/legacy/"
+              className="px-3 py-1 rounded-md text-sm transition-colors duration-200 text-neutral-600 hover:text-primary hover:bg-neutral-100"
+            >
+              シャープな問いとインサイト
+            </Link>
+            <Link
               to="/"
               className="px-3 py-1 rounded-md text-sm transition-colors duration-200 text-neutral-600 hover:text-primary hover:bg-neutral-100"
             >
-              シャープな問いとインサイト
+              新UI
             </Link>
           </nav>
         </div>
