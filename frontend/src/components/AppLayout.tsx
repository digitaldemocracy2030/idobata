--- conflicted
+++ resolved
@@ -1,14 +1,3 @@
-<<<<<<< HEAD
-import { useState, useEffect, useCallback } from 'react';
-import { Link, Outlet, useOutletContext } from 'react-router-dom';
-import { OutletContext, Message, NotificationType, PreviousExtractions } from '../types';
-import ChatInput from './ChatInput';
-import ChatHistory from './ChatHistory';
-import ThreadExtractions from './ThreadExtractions';
-import Notification from './Notification';
-import { apiClient } from '../services/api/apiClient';
-import { ApiErrorType } from '../services/api/apiError';
-=======
 import { useCallback, useEffect, useState } from "react";
 import { Link, Outlet, useOutletContext } from "react-router-dom";
 import type {
@@ -21,7 +10,7 @@
 import ChatInput from "./ChatInput";
 import Notification from "./Notification";
 import ThreadExtractions from "./ThreadExtractions";
->>>>>>> b14a37c3
+import { apiClient } from "../services/api/apiClient";
 
 function AppLayout() {
   const { userId, setUserId } = useOutletContext<OutletContext>();
@@ -56,7 +45,6 @@
     setMessages((prevMessages) => [...prevMessages, newUserMessage]);
 
     try {
-<<<<<<< HEAD
       const result = await apiClient.sendMessage(
         currentUserId,
         newUserMessage.content,
@@ -66,31 +54,6 @@
       if (result.isErr()) {
         const apiError = result.error;
         throw new Error(`API error: ${apiError.message}`);
-=======
-      const backendUrl = `${import.meta.env.VITE_API_BASE_URL}/api/themes/${localStorage.getItem("defaultThemeId")}/chat/messages`;
-      const response = await fetch(backendUrl, {
-        method: "POST",
-        headers: {
-          "Content-Type": "application/json",
-        },
-        body: JSON.stringify({
-          userId: currentUserId,
-          message: newUserMessage.content,
-          threadId: currentThreadId,
-        }),
-      });
-
-      if (!response.ok) {
-        let errorBody = "Unknown error";
-        try {
-          errorBody = await response.text();
-        } catch (e) {
-          /* ignore */
-        }
-        throw new Error(
-          `HTTP error! status: ${response.status}, Body: ${errorBody}`
-        );
->>>>>>> b14a37c3
       }
 
       const responseData = result.value;
@@ -127,19 +90,11 @@
     if (!currentThreadId) return;
 
     try {
-<<<<<<< HEAD
       const result = await apiClient.getThreadExtractions(currentThreadId);
       
       if (result.isErr()) {
         const apiError = result.error;
         throw new Error(`API error: ${apiError.message}`);
-=======
-      const response = await fetch(
-        `${import.meta.env.VITE_API_BASE_URL}/api/themes/${localStorage.getItem("defaultThemeId")}/chat/threads/${currentThreadId}/extractions`
-      );
-      if (!response.ok) {
-        throw new Error(`HTTP error! status: ${response.status}`);
->>>>>>> b14a37c3
       }
 
       const data = result.value;
@@ -241,7 +196,6 @@
 
       setIsLoading(true);
       try {
-<<<<<<< HEAD
         const result = await apiClient.getThreadMessages(currentThreadId);
         
         if (result.isErr()) {
@@ -249,36 +203,19 @@
           
           // If thread not found, clear the stored threadId
           if (apiError.statusCode === 404) {
-            localStorage.removeItem('currentThreadId');
+            localStorage.removeItem("currentThreadId");
             setCurrentThreadId(null);
           }
           
           throw new Error(`API error: ${apiError.message}`);
-=======
-        const response = await fetch(
-          `${import.meta.env.VITE_API_BASE_URL}/api/themes/${localStorage.getItem("defaultThemeId")}/chat/threads/${currentThreadId}/messages`
-        );
-        if (!response.ok) {
-          throw new Error(`HTTP error! status: ${response.status}`);
->>>>>>> b14a37c3
         }
 
         const data = result.value;
         if (data.messages && data.messages.length > 0) {
           setMessages(data.messages);
         }
-<<<<<<< HEAD
-      } catch (error: any) {
-        console.error('Failed to load thread messages:', error);
-=======
       } catch (error) {
         console.error("Failed to load thread messages:", error);
-        // If there's an error loading the thread (e.g., it was deleted), clear the stored threadId
-        if (error.message.includes("404")) {
-          localStorage.removeItem("currentThreadId");
-          setCurrentThreadId(null);
-        }
->>>>>>> b14a37c3
       } finally {
         setIsLoading(false);
       }
