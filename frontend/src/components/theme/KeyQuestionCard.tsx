--- conflicted
+++ resolved
@@ -1,9 +1,4 @@
-<<<<<<< HEAD
-import { AlertTriangle, CheckCircle, ThumbsUp } from "lucide-react";
-=======
 import { CheckCircle, MessageSquareWarning, ThumbsUp } from "lucide-react";
-import { Link } from "react-router-dom";
->>>>>>> efe33612
 import { Card, CardContent, CardTitle } from "../../components/ui/card";
 import { Link } from "../../contexts/MockContext";
 
