--- conflicted
+++ resolved
@@ -30,7 +30,7 @@
     maxHeight: window.innerHeight * 0.8,
     initialHeight: 500,
   });
-  const inputRef = useRef<HTMLInputElement>(null);
+  const inputRef = useRef<HTMLTextAreaElement>(null);
 
   useEffect(() => {
     if (!isSending && isOpen) {
@@ -109,11 +109,8 @@
                 placeholder="気になること・思ったことを伝える"
                 className="flex-grow px-5 py-3 bg-transparent border-none focus:outline-none text-base resize-none min-h-[40px] max-h-[120px] overflow-y-auto"
                 disabled={isSending}
-<<<<<<< HEAD
                 rows={1}
-=======
                 ref={inputRef}
->>>>>>> d601c8d9
               />
               <Button
                 onClick={handleSendMessage}
