--- conflicted
+++ resolved
@@ -1,9 +1,3 @@
-<<<<<<< HEAD
-import { useState, useEffect } from 'react';
-import { Question, QuestionDetails, PolicyDraft, DigestDraft } from '../types';
-import { apiClient } from '../services/api/apiClient';
-import { ApiErrorType } from '../services/api/apiError';
-=======
 import { useEffect, useState } from "react";
 import type {
   DigestDraft,
@@ -11,9 +5,7 @@
   Question,
   QuestionDetails,
 } from "../types";
-
-const API_BASE_URL = `${import.meta.env.VITE_API_BASE_URL}/api`; // Adjust if your backend runs elsewhere
->>>>>>> 38b3dd08
+import { apiClient } from "../services/api/apiClient";
 
 function VisualizationArea() {
   const [questions, setQuestions] = useState<Question[]>([]);
@@ -41,11 +33,10 @@
     const fetchQuestions = async (): Promise<void> => {
       setIsLoadingQuestions(true);
       setError(null);
-<<<<<<< HEAD
-      
-      const themeId = localStorage.getItem('defaultThemeId');
+      
+      const themeId = localStorage.getItem("defaultThemeId");
       if (!themeId) {
-        setError('デフォルトテーマが見つかりません。');
+        setError("デフォルトテーマが見つかりません。");
         setIsLoadingQuestions(false);
         return;
       }
@@ -54,23 +45,8 @@
       
       if (result.isErr()) {
         const apiError = result.error;
-        console.error('Failed to fetch questions:', apiError);
-        setError('問いの読み込みに失敗しました。');
-=======
-      try {
-        const response = await fetch(
-          `${API_BASE_URL}/themes/${localStorage.getItem("defaultThemeId")}/questions`
-        );
-        if (!response.ok) {
-          throw new Error(`HTTP error! status: ${response.status}`);
-        }
-        const data = await response.json();
-        setQuestions(data);
-      } catch (e) {
-        console.error("Failed to fetch questions:", e);
+        console.error("Failed to fetch questions:", apiError);
         setError("問いの読み込みに失敗しました。");
-      } finally {
->>>>>>> 38b3dd08
         setIsLoadingQuestions(false);
         return;
       }
@@ -94,12 +70,11 @@
     const fetchDetails = async (): Promise<void> => {
       setIsLoadingDetails(true);
       setError(null);
-<<<<<<< HEAD
-      setGenerationStatus('');
-      
-      const themeId = localStorage.getItem('defaultThemeId');
+      setGenerationStatus("");
+      
+      const themeId = localStorage.getItem("defaultThemeId");
       if (!themeId) {
-        setError('デフォルトテーマが見つかりません。');
+        setError("デフォルトテーマが見つかりません。");
         setIsLoadingDetails(false);
         return;
       }
@@ -108,34 +83,14 @@
       
       if (result.isErr()) {
         const apiError = result.error;
-        console.error('Failed to fetch question details:', apiError);
+        console.error("Failed to fetch question details:", apiError);
         
         if (apiError.statusCode === 404) {
-          setError('問いの詳細が見つかりません。');
+          setError("問いの詳細が見つかりません。");
         } else {
           setError(`問い (${selectedQuestionId}) の詳細読み込みに失敗しました。`);
         }
         
-=======
-      setGenerationStatus("");
-      try {
-        const response = await fetch(
-          `${API_BASE_URL}/themes/${localStorage.getItem("defaultThemeId")}/questions/${selectedQuestionId}/details`
-        );
-        if (!response.ok) {
-          if (response.status === 404) {
-            throw new Error("問いの詳細が見つかりません。");
-          }
-          throw new Error(`HTTP error! status: ${response.status}`);
-        }
-        const data = await response.json();
-        setQuestionDetails(data);
-      } catch (e) {
-        console.error("Failed to fetch question details:", e);
-        setError(
-          `問い (${selectedQuestionId}) の詳細読み込みに失敗しました。 ${e.message}`
-        );
->>>>>>> 38b3dd08
         setQuestionDetails(null);
         setIsLoadingDetails(false);
         return;
@@ -157,11 +112,10 @@
     const fetchDrafts = async (): Promise<void> => {
       setIsLoadingDrafts(true);
       setError(null);
-<<<<<<< HEAD
-      
-      const themeId = localStorage.getItem('defaultThemeId');
+      
+      const themeId = localStorage.getItem("defaultThemeId");
       if (!themeId) {
-        setError('デフォルトテーマが見つかりません。');
+        setError("デフォルトテーマが見つかりません。");
         setIsLoadingDrafts(false);
         return;
       }
@@ -170,20 +124,7 @@
       
       if (result.isErr()) {
         const apiError = result.error;
-        console.error('Failed to fetch policy drafts:', apiError);
-=======
-      try {
-        const response = await fetch(
-          `${API_BASE_URL}/themes/${localStorage.getItem("defaultThemeId")}/policy-drafts?questionId=${selectedQuestionId}`
-        );
-        if (!response.ok) {
-          throw new Error(`HTTP error! status: ${response.status}`);
-        }
-        const data = await response.json();
-        setPolicyDrafts(data);
-      } catch (e) {
-        console.error("Failed to fetch policy drafts:", e);
->>>>>>> 38b3dd08
+        console.error("Failed to fetch policy drafts:", apiError);
         setError(
           `問い (${selectedQuestionId}) の政策ドラフト読み込みに失敗しました。`
         );
@@ -209,11 +150,10 @@
     const fetchDigestDrafts = async (): Promise<void> => {
       setIsLoadingDigestDrafts(true);
       setError(null);
-<<<<<<< HEAD
-      
-      const themeId = localStorage.getItem('defaultThemeId');
+      
+      const themeId = localStorage.getItem("defaultThemeId");
       if (!themeId) {
-        setError('デフォルトテーマが見つかりません。');
+        setError("デフォルトテーマが見つかりません。");
         setIsLoadingDigestDrafts(false);
         return;
       }
@@ -222,20 +162,7 @@
       
       if (result.isErr()) {
         const apiError = result.error;
-        console.error('Failed to fetch digest drafts:', apiError);
-=======
-      try {
-        const response = await fetch(
-          `${API_BASE_URL}/themes/${localStorage.getItem("defaultThemeId")}/digest-drafts?questionId=${selectedQuestionId}`
-        );
-        if (!response.ok) {
-          throw new Error(`HTTP error! status: ${response.status}`);
-        }
-        const data = await response.json();
-        setDigestDrafts(data);
-      } catch (e) {
-        console.error("Failed to fetch digest drafts:", e);
->>>>>>> 38b3dd08
+        console.error("Failed to fetch digest drafts:", apiError);
         setError(
           `問い (${selectedQuestionId}) のダイジェスト読み込みに失敗しました。`
         );
@@ -263,14 +190,13 @@
 
     setIsGeneratingPolicy(true);
     setError(null);
-<<<<<<< HEAD
-    setGenerationStatus('政策ドラフトを生成中...');
-    
-    const themeId = localStorage.getItem('defaultThemeId');
+    setGenerationStatus("政策ドラフトを生成中...");
+    
+    const themeId = localStorage.getItem("defaultThemeId");
     if (!themeId) {
-      setError('デフォルトテーマが見つかりません。');
+      setError("デフォルトテーマが見つかりません。");
       setIsGeneratingPolicy(false);
-      setGenerationStatus('');
+      setGenerationStatus("");
       return;
     }
     
@@ -278,61 +204,15 @@
     
     if (result.isErr()) {
       const apiError = result.error;
-      console.error('Failed to trigger policy generation:', apiError);
+      console.error("Failed to trigger policy generation:", apiError);
       setError(`政策生成の開始に失敗しました: ${apiError.message}`);
-      setGenerationStatus('');
-=======
-    setGenerationStatus("政策ドラフトを生成中...");
-    try {
-      const response = await fetch(
-        `${API_BASE_URL}/themes/${localStorage.getItem("defaultThemeId")}/questions/${selectedQuestionId}/generate-policy`,
-        {
-          method: "POST",
-        }
-      );
-      if (!response.ok) {
-        const errorData = await response
-          .json()
-          .catch(() => ({ message: "政策生成の開始に失敗しました。" }));
-        throw new Error(
-          `HTTP error! status: ${response.status}. ${errorData.message}`
-        );
-      }
-      setGenerationStatus(
-        "政策生成を開始しました。準備ができ次第、ドラフトが以下に表示されます（更新が必要な場合や、しばらくお待ちいただく場合があります）。"
-      );
-      setTimeout(() => {
-        if (selectedQuestionId) {
-          const fetchDrafts = async (): Promise<void> => {
-            setIsLoadingDrafts(true);
-            try {
-              const response = await fetch(
-                `${API_BASE_URL}/themes/${localStorage.getItem("defaultThemeId")}/policy-drafts?questionId=${selectedQuestionId}`
-              );
-              if (!response.ok) throw new Error("ドラフトの取得に失敗しました");
-              const data = await response.json();
-              setPolicyDrafts(data);
-            } catch (e) {
-              console.error("Delayed draft fetch failed:", e);
-            } finally {
-              setIsLoadingDrafts(false);
-            }
-          };
-          fetchDrafts();
-        }
-      }, 10000);
-    } catch (e) {
-      console.error("Failed to trigger policy generation:", e);
-      setError(`政策生成の開始に失敗しました: ${e.message}`);
       setGenerationStatus("");
-    } finally {
->>>>>>> 38b3dd08
       setIsGeneratingPolicy(false);
       return;
     }
     
     setGenerationStatus(
-      '政策生成を開始しました。準備ができ次第、ドラフトが以下に表示されます（更新が必要な場合や、しばらくお待ちいただく場合があります）。'
+      "政策生成を開始しました。準備ができ次第、ドラフトが以下に表示されます（更新が必要な場合や、しばらくお待ちいただく場合があります）。"
     );
     
     setTimeout(() => {
@@ -343,7 +223,7 @@
           const result = await apiClient.getPolicyDraftsByQuestion(themeId, selectedQuestionId);
           
           if (result.isErr()) {
-            console.error('Delayed draft fetch failed:', result.error);
+            console.error("Delayed draft fetch failed:", result.error);
             setIsLoadingDrafts(false);
             return;
           }
@@ -364,14 +244,13 @@
 
     setIsGeneratingDigest(true);
     setError(null);
-<<<<<<< HEAD
-    setDigestGenerationStatus('ダイジェストを生成中...');
-    
-    const themeId = localStorage.getItem('defaultThemeId');
+    setDigestGenerationStatus("ダイジェストを生成中...");
+    
+    const themeId = localStorage.getItem("defaultThemeId");
     if (!themeId) {
-      setError('デフォルトテーマが見つかりません。');
+      setError("デフォルトテーマが見つかりません。");
       setIsGeneratingDigest(false);
-      setDigestGenerationStatus('');
+      setDigestGenerationStatus("");
       return;
     }
     
@@ -379,62 +258,15 @@
     
     if (result.isErr()) {
       const apiError = result.error;
-      console.error('Failed to trigger digest generation:', apiError);
+      console.error("Failed to trigger digest generation:", apiError);
       setError(`ダイジェスト生成の開始に失敗しました: ${apiError.message}`);
-      setDigestGenerationStatus('');
-=======
-    setDigestGenerationStatus("ダイジェストを生成中...");
-    try {
-      const response = await fetch(
-        `${API_BASE_URL}/themes/${localStorage.getItem("defaultThemeId")}/questions/${selectedQuestionId}/generate-digest`,
-        {
-          method: "POST",
-        }
-      );
-      if (!response.ok) {
-        const errorData = await response
-          .json()
-          .catch(() => ({ message: "ダイジェスト生成の開始に失敗しました。" }));
-        throw new Error(
-          `HTTP error! status: ${response.status}. ${errorData.message}`
-        );
-      }
-      setDigestGenerationStatus(
-        "ダイジェスト生成を開始しました。準備ができ次第、ダイジェストが以下に表示されます（更新が必要な場合や、しばらくお待ちいただく場合があります）。"
-      );
-      setTimeout(() => {
-        if (selectedQuestionId) {
-          const fetchDigestDrafts = async (): Promise<void> => {
-            setIsLoadingDigestDrafts(true);
-            try {
-              const response = await fetch(
-                `${API_BASE_URL}/themes/${localStorage.getItem("defaultThemeId")}/digest-drafts?questionId=${selectedQuestionId}`
-              );
-              if (!response.ok)
-                throw new Error("ダイジェストの取得に失敗しました");
-              const data = await response.json();
-              setDigestDrafts(data);
-            } catch (e) {
-              console.error("Delayed digest fetch failed:", e);
-            } finally {
-              setIsLoadingDigestDrafts(false);
-            }
-          };
-          fetchDigestDrafts();
-        }
-      }, 10000);
-    } catch (e) {
-      console.error("Failed to trigger digest generation:", e);
-      setError(`ダイジェスト生成の開始に失敗しました: ${e.message}`);
       setDigestGenerationStatus("");
-    } finally {
->>>>>>> 38b3dd08
       setIsGeneratingDigest(false);
       return;
     }
     
     setDigestGenerationStatus(
-      'ダイジェスト生成を開始しました。準備ができ次第、ダイジェストが以下に表示されます（更新が必要な場合や、しばらくお待ちいただく場合があります）。'
+      "ダイジェスト生成を開始しました。準備ができ次第、ダイジェストが以下に表示されます（更新が必要な場合や、しばらくお待ちいただく場合があります）。"
     );
     
     setTimeout(() => {
@@ -445,7 +277,7 @@
           const result = await apiClient.getDigestDraftsByQuestion(themeId, selectedQuestionId);
           
           if (result.isErr()) {
-            console.error('Delayed digest fetch failed:', result.error);
+            console.error("Delayed digest fetch failed:", result.error);
             setIsLoadingDigestDrafts(false);
             return;
           }
