--- conflicted
+++ resolved
@@ -7,11 +7,8 @@
 import Themes from './pages/Themes';
 import ThemeDetail from './pages/ThemeDetail';
 import AppLayout from './components/AppLayout';
-<<<<<<< HEAD
 import PageLayout from './components/layout/PageLayout';
-=======
 import { ThemeProvider } from './ThemeContext';
->>>>>>> 7e2ed74a
 
 function App() {
   const [userId, setUserId] = useState<string | null>(
@@ -41,7 +38,7 @@
     children: [
       { index: true, element: <Navigate to="/top" replace /> },
       {
-        path: 'old',
+        path: 'legacy',
         element: <AppLayout />,
         children: [
           { index: true, element: <MainPage /> },
