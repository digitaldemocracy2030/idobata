--- conflicted
+++ resolved
@@ -79,17 +79,18 @@
         ),
       },
       {
-<<<<<<< HEAD
         path: "themes/:themeId/questions/:qId/comments",
         element: (
           <PageLayout>
             <CommentsPage />
-=======
+          </PageLayout>
+        ),
+      },
+      {
         path: "mypage",
         element: (
           <PageLayout>
             <MyPage />
->>>>>>> 62c6f0d0
           </PageLayout>
         ),
       },
