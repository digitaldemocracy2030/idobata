{
  "name": "idobata-frontend",
  "private": true,
  "version": "0.1.0",
  "type": "module",
  "scripts": {
    "dev": "vite",
    "build": "tsc -b && vite build",
    "typecheck": "tsc --noEmit",
    "lint": "biome check .",
    "format": "biome check --write .",
    "test": "vitest run --passWithNoTests",
    "preview": "vite preview"
  },
  "dependencies": {
    "@radix-ui/react-dialog": "^1.1.11",
    "clsx": "^2.1.1",
    "lucide-react": "^0.503.0",
    "neverthrow": "^8.2.0",
    "react": "^19.0.0",
    "react-dom": "^19.0.0",
    "react-router-dom": "^7.5.0",
<<<<<<< HEAD
    "socket.io-client": "^4.8.1",
    "tailwind-merge": "^3.2.0"
=======
    "tailwind-merge": "^3.2.0",
    "uuid": "^11.1.0"
>>>>>>> 99bc0811
  },
  "devDependencies": {
    "@shadcn/ui": "^0.0.4",
    "@types/react": "^19.0.10",
    "@types/react-dom": "^19.0.4",
    "@types/uuid": "^10.0.0",
    "@vitejs/plugin-react": "^4.3.4",
    "autoprefixer": "^10.4.21",
    "postcss": "^8.5.3",
    "tailwindcss": "^3.4.17",
    "typescript": "~5.7.2",
    "vite": "^6.2.0",
    "vitest": "^3.1.2"
  }
}<|MERGE_RESOLUTION|>--- conflicted
+++ resolved
@@ -20,13 +20,9 @@
     "react": "^19.0.0",
     "react-dom": "^19.0.0",
     "react-router-dom": "^7.5.0",
-<<<<<<< HEAD
     "socket.io-client": "^4.8.1",
-    "tailwind-merge": "^3.2.0"
-=======
     "tailwind-merge": "^3.2.0",
     "uuid": "^11.1.0"
->>>>>>> 99bc0811
   },
   "devDependencies": {
     "@shadcn/ui": "^0.0.4",
