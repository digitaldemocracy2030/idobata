{
  "name": "idobata-idea-discussion-backend",
  "version": "1.0.0",
  "main": "index.js",
  "type": "module",
  "scripts": {
    "test": "echo 'not implemented yet'",
    "start": "node server.js",
    "dev": "nodemon server.js",
<<<<<<< HEAD
    "lint": "biome check .",
    "format": "biome check --write ."
=======
    "migrate-themes": "node scripts/migrateToThemes.js"
>>>>>>> 321a3220
  },
  "keywords": [],
  "author": "",
  "license": "ISC",
  "description": "",
  "dependencies": {
    "cors": "^2.8.5",
    "dotenv": "^16.4.7",
    "express": "^5.1.0",
    "mongoose": "^8.13.2",
    "openai": "^4.93.0",
    "uuid": "^11.1.0"
  },
  "devDependencies": {
    "nodemon": "^3.1.9"
  }
}<|MERGE_RESOLUTION|>--- conflicted
+++ resolved
@@ -7,12 +7,9 @@
     "test": "echo 'not implemented yet'",
     "start": "node server.js",
     "dev": "nodemon server.js",
-<<<<<<< HEAD
     "lint": "biome check .",
-    "format": "biome check --write ."
-=======
+    "format": "biome check --write .",
     "migrate-themes": "node scripts/migrateToThemes.js"
->>>>>>> 321a3220
   },
   "keywords": [],
   "author": "",
