{
  "name": "idobata-idea-discussion-backend",
  "version": "1.0.0",
  "main": "index.js",
  "type": "module",
  "scripts": {
    "test": "vitest run --passWithNoTests",
    "start": "node server.js",
    "dev": "nodemon server.js",
    "lint": "biome check .",
    "format": "biome check --write .",
    "migrate-themes": "node scripts/migrateToThemes.js"
  },
  "keywords": [],
  "author": "",
  "license": "ISC",
  "description": "",
  "dependencies": {
<<<<<<< HEAD
    "cookie-parser": "^1.4.7",
    "cors": "^2.8.5",
    "csrf-csrf": "^4.0.0",
=======
    "bcryptjs": "^3.0.2",
    "cors": "^2.8.5",
    "crypto": "^1.0.1",
>>>>>>> 65eb6a58
    "dotenv": "^16.4.7",
    "express": "^5.1.0",
    "jsonwebtoken": "^9.0.2",
    "mongoose": "^8.13.2",
    "openai": "^4.93.0",
    "p-limit": "^6.2.0",
    "uuid": "^11.1.0"
  },
  "devDependencies": {
    "nodemon": "^3.1.9",
    "vitest": "^3.1.2"
  }
}<|MERGE_RESOLUTION|>--- conflicted
+++ resolved
@@ -16,15 +16,11 @@
   "license": "ISC",
   "description": "",
   "dependencies": {
-<<<<<<< HEAD
+    "bcryptjs": "^3.0.2",
     "cookie-parser": "^1.4.7",
     "cors": "^2.8.5",
+    "crypto": "^1.0.1",
     "csrf-csrf": "^4.0.0",
-=======
-    "bcryptjs": "^3.0.2",
-    "cors": "^2.8.5",
-    "crypto": "^1.0.1",
->>>>>>> 65eb6a58
     "dotenv": "^16.4.7",
     "express": "^5.1.0",
     "jsonwebtoken": "^9.0.2",
