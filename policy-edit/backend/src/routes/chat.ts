--- conflicted
+++ resolved
@@ -1,10 +1,6 @@
-<<<<<<< HEAD
-import express, { Request, Response, Router } from "express";
-=======
-import express from "express";
+import express, { Request, Response } from "express";
 import { db } from "../db/index.js";
 import { interactionLogs } from "../db/schema.js";
->>>>>>> 2228bfa4
 import { McpClient } from "../mcp/client.js";
 import { logger } from "../utils/logger.js";
 
