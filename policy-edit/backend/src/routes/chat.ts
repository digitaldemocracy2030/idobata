import express from "express";
import { McpClient } from "../mcp/client.js";
import {
<<<<<<< HEAD
=======
  IdobataMcpService,
  IdobataMcpServiceError,
} from "../mcp/idobataMcpService.js";
import {
>>>>>>> 8943d96f
  DatabaseError,
  EnvironmentError,
  McpClientError,
  ValidationError,
} from "../types/errors.js";
import { ConnectMcpServerUsecase } from "../usecases/ConnectMcpServerUsecase.js";
import { ProcessChatMessageUsecase } from "../usecases/ProcessChatMessageUsecase.js";

const router = express.Router();
const mcpClientRef = { current: null as McpClient | null };

// POST /api/chat - Process a chat message
router.post("/", async (req, res) => {
<<<<<<< HEAD
  const usecase = new ProcessChatMessageUsecase(mcpClientRef.current);
=======
  if (!mcpClientRef.current) {
    return res.status(500).json({ error: "MCP client is not initialized" });
  }

  const idobataMcpService = new IdobataMcpService(mcpClientRef.current);
  const usecase = new ProcessChatMessageUsecase(idobataMcpService);
>>>>>>> 8943d96f
  const result = await usecase.execute(req.body);

  if (result.isErr()) {
    const error = result.error;
    if (error instanceof ValidationError) {
      return res.status(400).json({ error: error.message });
    }
<<<<<<< HEAD
    if (error instanceof McpClientError) {
=======
    if (
      error instanceof IdobataMcpServiceError ||
      error instanceof McpClientError
    ) {
>>>>>>> 8943d96f
      return res.status(500).json({ error: error.message });
    }
    if (error instanceof DatabaseError) {
      return res.status(500).json({ error: "Internal server error" });
    }
    return res.status(500).json({ error: "Unknown error" });
  }

  return res.json(result.value);
});

// POST /api/chat/connect - Connect to the MCP server
router.post("/connect", async (req, res) => {
  const usecase = new ConnectMcpServerUsecase(mcpClientRef);
  const result = await usecase.execute();

  if (result.isErr()) {
    const error = result.error;
    if (error instanceof EnvironmentError) {
      return res.status(400).json({ error: error.message });
    }
    if (error instanceof McpClientError) {
      return res.status(500).json({ error: error.message });
    }
    return res.status(500).json({ error: "Unknown error" });
  }

  return res.json(result.value);
});

// GET /api/chat/status - Check MCP client status
router.get("/status", (req, res) => {
  return res.json({
    initialized: mcpClientRef.current !== null,
    tools: mcpClientRef.current ? mcpClientRef.current.tools : [],
  });
});

export default router;<|MERGE_RESOLUTION|>--- conflicted
+++ resolved
@@ -1,13 +1,10 @@
 import express from "express";
 import { McpClient } from "../mcp/client.js";
 import {
-<<<<<<< HEAD
-=======
   IdobataMcpService,
   IdobataMcpServiceError,
 } from "../mcp/idobataMcpService.js";
 import {
->>>>>>> 8943d96f
   DatabaseError,
   EnvironmentError,
   McpClientError,
@@ -21,16 +18,12 @@
 
 // POST /api/chat - Process a chat message
 router.post("/", async (req, res) => {
-<<<<<<< HEAD
-  const usecase = new ProcessChatMessageUsecase(mcpClientRef.current);
-=======
   if (!mcpClientRef.current) {
     return res.status(500).json({ error: "MCP client is not initialized" });
   }
 
   const idobataMcpService = new IdobataMcpService(mcpClientRef.current);
   const usecase = new ProcessChatMessageUsecase(idobataMcpService);
->>>>>>> 8943d96f
   const result = await usecase.execute(req.body);
 
   if (result.isErr()) {
@@ -38,14 +31,10 @@
     if (error instanceof ValidationError) {
       return res.status(400).json({ error: error.message });
     }
-<<<<<<< HEAD
-    if (error instanceof McpClientError) {
-=======
     if (
       error instanceof IdobataMcpServiceError ||
       error instanceof McpClientError
     ) {
->>>>>>> 8943d96f
       return res.status(500).json({ error: error.message });
     }
     if (error instanceof DatabaseError) {
