--- conflicted
+++ resolved
@@ -1,17 +1,6 @@
 # Stage 1: Build MCP Server
-<<<<<<< HEAD
 # ベースイメージを node:20-alpine3.19 に変更
 FROM node:20-alpine3.19 AS mcp-builder
-WORKDIR /app/mcp
-# Copy only package files first for better layer caching
-# ビルドコンテキストからの相対パスでコピー
-COPY ./policy-edit/mcp/package*.json ./
-# Install dependencies (consider --only=production for smaller final image if applicable)
-RUN npm install
-# Copy the rest of the mcp source code
-# ビルドコンテキストからの相対パスでコピー
-=======
-FROM node:20-alpine AS mcp-builder
 WORKDIR /app
 # Copy root package files and relevant workspace package.json files
 COPY package.json package-lock.json ./
@@ -23,62 +12,42 @@
 
 WORKDIR /app/policy-edit/mcp
 # Copy the mcp source code
->>>>>>> 941823dd
 COPY ./policy-edit/mcp ./
 # Build mcp
 RUN npm run build
 
 # Stage 2: Build Backend Server
-<<<<<<< HEAD
-FROM node:20-alpine3.19 AS backend-builder
-WORKDIR /app/backend 
-# コンテナ内の作業ディレクトリを /app/backend に設定
+FROM node:20-alpine AS backend-builder
+WORKDIR /app/policy-edit/backend 
+# Backend ディレクトリを作業ディレクトリにする
 
-# Copy package.json and package-lock.json from the build context (root) to the working directory (.)
-# ビルドコンテキストからの相対パスでコピー
+# Copy package.json and package-lock.json
 COPY ./policy-edit/backend/package.json .
 COPY ./policy-edit/backend/package-lock.json .
 
-# コピーが成功したか確認するためのステップを追加 (ビルドログで確認用)
-RUN ls -l /app/backend
+# canvas が必要とするシステムライブラリをインストール (Alpine Linux 用)
+RUN apk add --no-cache \
+        build-base \
+        cairo-dev \
+        pango-dev \
+        jpeg-dev \
+        giflib-dev \
+        freetype-dev \
+        fontconfig-dev \
+        librsvg-dev \
+        libc6-compat \
+        libuuid
 
-# canvas が必要とするシステムライブラリをインストール (Alpine Linux 用)
-# --no-cache を使うと、apkキャッシュを保持しないためイメージサイズを抑えられます
-# build-base はビルド時のみ必要なので、このステージに含めます。
-# libc6-compat と libuuid を追加
-RUN apk add --no-cache \
-    build-base \
-    cairo-dev \
-    pango-dev \
-    jpeg-dev \
-    giflib-dev \
-    freetype-dev \
-    fontconfig-dev \
-    librsvg-dev \
-    libc6-compat \
-    libuuid
+# Install dependencies
+RUN npm install
 
-# Install dependencies (package.json に canvas が追加されていることを想定)
-RUN npm install
-# Copy the rest of the backend source code
-# ビルドコンテキストからの相対パスでコピー
-=======
-FROM node:20-alpine AS backend-builder
-WORKDIR /app
-# Copy installed node_modules from the first stage
-COPY --from=mcp-builder /app/node_modules ./node_modules
-
-WORKDIR /app/policy-edit/backend
-# Copy the backend source code
->>>>>>> 941823dd
+# Copy the rest of the backend source code 
 COPY ./policy-edit/backend ./
 # Build backend
 RUN npm run build
 
 # Stage 3: Final Production Image
-<<<<<<< HEAD
-# ベースイメージを node:20-alpine3.19 に変更
-FROM node:20-alpine3.19 AS production
+FROM node:20-alpine AS production
 WORKDIR /app
 
 # production イメージに必要なシステムライブラリをインストール
@@ -86,46 +55,38 @@
 # libc6-compat と libuuid をここでもインストールします。
 # 標準的なフォントパッケージも追加
 RUN apk add --no-cache \
-    cairo \
-    pango \
-    jpeg \
-    giflib \
-    freetype \
-    fontconfig \
-    librsvg \
-    libc6-compat \
-    libuuid \
-    ttf-dejavu
+        cairo \
+        pango \
+        jpeg \
+        giflib \
+        freetype \
+        fontconfig \
+        librsvg \
+        libc6-compat \
+        libuuid \
+        ttf-dejavu
 
 # build-base は実行時には不要なので含めません。
 # -dev パッケージは開発用なので含めません。
 
 # ホストOSのフォントディレクトリをコンテナ内にコピー
 # ビルドコンテキストからの相対パスでコピー
-COPY ./policy-edit/backend/fonts /app/backend/fonts
+COPY ./policy-edit/backend/fonts /app/policy-edit/backend/fonts 
+# /app/backend/fonts にコピーするようにパスを修正
 
 # コピーしたカスタムフォントをコンテナのシステムフォントディレクトリに移動し、フォントキャッシュを更新
 # これにより、canvas がフォントを認識できるようになります。
 RUN mkdir -p /usr/share/fonts/custom \
-    && mv /app/backend/fonts/* /usr/share/fonts/custom/ \
-    && fc-cache -fv
+        && mv /app/policy-edit/backend/fonts/* /usr/share/fonts/custom/ \
+        && fc-cache -fv
 
 # Copy built artifacts and necessary node_modules from builders
-COPY --from=mcp-builder /app/mcp/dist ./mcp/dist/
-COPY --from=mcp-builder /app/mcp/node_modules ./mcp/node_modules/
-COPY --from=mcp-builder /app/mcp/package.json ./mcp/
-=======
-FROM node:20-alpine AS production
-WORKDIR /app
-
-# Copy installed node_modules from the first stage
+# Stage 1 から node_modules をコピー 
 COPY --from=mcp-builder /app/node_modules ./node_modules
->>>>>>> 941823dd
-
-# Copy built artifacts from builders
+# Stage 1 から mcp の成果物をコピー
 COPY --from=mcp-builder /app/policy-edit/mcp/dist ./policy-edit/mcp/dist/
+# Stage 2 から backend の成果物をコピー
 COPY --from=backend-builder /app/policy-edit/backend/build ./policy-edit/backend/build/
-
 
 # Set environment variable for MCP server path within the container
 ENV MCP_SERVER_PATH=/app/policy-edit/mcp/dist/main.js
@@ -140,6 +101,7 @@
 # Copy backend package.json (optional, if needed by CMD or runtime)
 COPY ./policy-edit/backend/package.json ./policy-edit/backend/package.json
 
-WORKDIR /app/policy-edit/backend
+WORKDIR /app/policy-edit/backend 
+# Backend ディレクトリを作業ディレクトリにする
 EXPOSE 3001
-CMD ["node", "build/index.js"]+CMD ["node", "build/index.js"] 