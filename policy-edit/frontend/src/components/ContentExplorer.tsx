--- conflicted
+++ resolved
@@ -11,102 +11,61 @@
 import useOgpMetadata from "../hooks/useOgpMetadata";
 import LoadingIndicator from "./LoadingIndicator";
 interface ContentExplorerProps {
-  initialPath: string;
+  initialPath: string;
 }
 
 const ContentExplorer: React.FC<ContentExplorerProps> = ({ initialPath }) => {
-<<<<<<< HEAD
-    // Select individual state slices from the store
-    const fetchContent = useContentStore((state) => state.fetchContent);
-    const isLoading = useContentStore((state) => state.isLoading);
-    const error = useContentStore((state) => state.error); 
-    const content = useContentStore((state) => state.content);
-    const contentType = useContentStore((state) => state.contentType);
-    const currentPath = useContentStore((state) => state.currentPath);
-    const chatThreads = useContentStore((state) => state.chatThreads);
-  
-    // ====== カスタムフックを呼び出して OGP 情報を取得し、Head タグを管理 ====== // 
-    // useOgpMetadata カスタムフックを呼び出して OGP 情報を取得
-    const { ogpTitle, ogpDescription, ogpImageUrl } = useOgpMetadata({
-      content,
-      contentType,
-      currentPath,
-      chatThreads,
-    });
-    // useHeadTagManager カスタムフックを呼び出して Head タグを更新
-    useHeadTagManager({ ogpTitle, ogpDescription, ogpImageUrl });
-    // =========================================================================
-  
-    // initialPathが変更されたら（URLが変わったら）データを再取得
-    useEffect(() => {
-      console.log(`ContentExplorer useEffect triggered for path: ${initialPath}`);
-  
-      let refToFetch: string | undefined = undefined;
-  
-      // Check if it's a markdown file
-      if (initialPath.endsWith(".md")) {
-        const thread = chatThreads[initialPath];
-        if (thread?.branchId) { 
-          refToFetch = thread.branchId;
-          console.log(
-            `Fetching MD file ${initialPath} using branchId: ${refToFetch}`
-          );
-        } else { 
-          console.log(
-            `Fetching MD file ${initialPath} using default branch (no branchId found)`
-          );
-          // refToFetch remains undefined, fetch default branch
-        }
-      } else {
-        console.log(
-          `Fetching non-MD path ${initialPath} using default branch`
-        );
-      }
-  
-      fetchContent(initialPath, refToFetch);
-    }, [initialPath, fetchContent]);
-  
-    // レンダリングロジック
-=======
-  // Select individual state slices to prevent unnecessary re-renders
+  // Select individual state slices from the store
   const fetchContent = useContentStore((state) => state.fetchContent);
   const isLoading = useContentStore((state) => state.isLoading);
-  const error = useContentStore((state) => state.error);
+  const error = useContentStore((state) => state.error); 
   const content = useContentStore((state) => state.content);
   const contentType = useContentStore((state) => state.contentType);
-  // const currentPath = useContentStore((state) => state.currentPath);
+  const currentPath = useContentStore((state) => state.currentPath);
   const chatThreads = useContentStore((state) => state.chatThreads);
-  // We don't strictly need the default branch name here, just the presence of a branchId
+  
+  // ====== カスタムフックを呼び出して OGP 情報を取得し、Head タグを管理 ====== // 
+  // useOgpMetadata カスタムフックを呼び出して OGP 情報を取得
+  const { ogpTitle, ogpDescription, ogpImageUrl } = useOgpMetadata({
+    content,
+    contentType,
+    currentPath,
+    chatThreads,
+  });
+  // useHeadTagManager カスタムフックを呼び出して Head タグを更新
+  useHeadTagManager({ ogpTitle, ogpDescription, ogpImageUrl });
+  // =========================================================================
+  
   // initialPathが変更されたら（URLが変わったら）データを再取得
   useEffect(() => {
     console.log(`ContentExplorer useEffect triggered for path: ${initialPath}`);
-
+  
     let refToFetch: string | undefined = undefined;
-
+  
     // Check if it's a markdown file
     if (initialPath.endsWith(".md")) {
       const thread = chatThreads[initialPath];
-      if (thread?.branchId) {
+      if (thread?.branchId) { 
         refToFetch = thread.branchId;
         console.log(
           `Fetching MD file ${initialPath} using branchId: ${refToFetch}`
         );
-      } else {
+      } else { 
         console.log(
           `Fetching MD file ${initialPath} using default branch (no branchId found)`
         );
         // refToFetch remains undefined, fetch default branch
       }
     } else {
-      console.log(`Fetching non-MD path ${initialPath} using default branch`);
-      // refToFetch remains undefined, fetch default branch
+      console.log(
+        `Fetching non-MD path ${initialPath} using default branch`
+      );
     }
-
+  
     fetchContent(initialPath, refToFetch);
-  }, [initialPath, fetchContent]); // Remove chatThreads from dependency array
-
+  }, [initialPath, fetchContent, chatThreads]);
+  
   // レンダリングロジック
->>>>>>> 2228bfa4
   const renderContent = () => {
     if (isLoading) {
       return <LoadingIndicator />;
@@ -122,58 +81,28 @@
       typeof content === "object" &&
       content !== null &&
       !Array.isArray(content)
-    ) {
-      // Explicitly cast content to the expected type for FileView if necessary, 
-      // but the type guard should handle it.
-      // Consider refining GitHubContent type in store for better type safety. 
-      // Cast content to GitHubFile for type safety, assuming fetchContent returns the correct type
-      return <FileView data={content as GitHubFile} />;
-    }
-    // 初期状態やデータがない場合
-    return (
-      <div className="p-4 text-center text-gray-500">
-        ファイルまたはディレクトリを選択してください。
-      </div>
-    );
-  };
+    ) {
+      // Explicitly cast content to the expected type for FileView if necessary, 
+      // but the type guard should handle it.
+      // Consider refining GitHubContent type in store for better type safety. 
+      // Cast content to GitHubFile for type safety, assuming fetchContent returns the correct type
+      return <FileView data={content as GitHubFile} />;
+    }
+    // 初期状態やデータがない場合
+    return (
+      <div className="p-4 text-center text-gray-500">
+        ファイルまたはディレクトリを選択してください。
+      </div>
+    );
+  };
 
-<<<<<<< HEAD
-return (
-      <div className="p-4">
-              {/* Breadcrumbs */}            <Breadcrumbs />
-        {/* Draft Indicator */} 
-        {(() => {
-          // Determine the branchId being used for the current view
-          let viewingBranchId: string | null = null;
-          // Check if the current content is a file and ends with .md
-          if (contentType === "file" && currentPath.endsWith(".md")) {
-            const thread = chatThreads[currentPath];
-            // Check if there's a specific branchId associated with this file's thread
-            if (thread?.branchId) {
-              viewingBranchId = thread.branchId;
-            }
-          }
-          // Only show the indicator if it's a file, markdown, and has a specific branchId
-          if (viewingBranchId) {
-            return (
-              <div className="mt-2 mb-3 px-3 py-1 bg-yellow-100 border border-yellow-300 text-yellow-800 rounded-md text-sm inline-block">
-                <span className="font-semibold">更新用下書き</span> (ブランチ:{" "} 
-                {viewingBranchId})
-              </div>
-            );
-          }
-          return null; // Don't render anything if not a draft branch MD file
-        })()}
-  
-        {/* Debug Info (Optional) */} 
-        {/* <div className="text-xs text-gray-400 mb-2">Current Store Path: /{currentPath}</div> */}
-              {/* Main Content Area */}      {renderContent()}
-      </div>
-    );
-  };
-=======
-      {/* Draft Indicator - Removed for UI simplification */}
-      {/* {(() => {
+  return (
+    <div className="p-4">
+      {/* Breadcrumbs */}
+      <Breadcrumbs />
+
+      {/* Draft Indicator */}
+      {(() => {
         // Determine the branchId being used for the current view
         let viewingBranchId: string | null = null;
         // Check if the current content is a file and ends with .md
@@ -194,7 +123,7 @@
           );
         }
         return null; // Don't render anything if not a draft branch MD file
-      })()} */}
+      })()}
 
       {/* Debug Info (Optional) */}
       {/* <div className="text-xs text-gray-400 mb-2">Current Store Path: /{currentPath}</div> */}
@@ -204,6 +133,5 @@
     </div>
   );
 };
->>>>>>> 2228bfa4
 
 export default ContentExplorer;